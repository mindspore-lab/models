from typing import List, Tuple

import mindspore as ms
<<<<<<< HEAD
=======
from mindspore.mint import nn as mnn
>>>>>>> e2c5747b
from mindspore.dataset import BatchDataset
from tqdm import tqdm

from segment_anything.utils import logger


class Evaluator:
    """
    Evaluator for SAM segmentation predictions

    """
    def __init__(self,
                 network: mnn.Cell,
                 data_loader: BatchDataset,
                 metric: List[ms.train.Metric],
                 input_column: List[List[str]],
                 ):
        self.network = network
        # Instantiate dataloader here instead of outside,
        # since there is no good way to feed eval_dataloader to training process
        self.data_loader =data_loader
        self.metric = metric if isinstance(metric, list) else [metric]
        self.model_columns = input_column[0]
        self.eval_columns = input_column[1]

    def eval(self, max_iter=None):
        logger.info(f'start evaluation, the metric is {self.metric}')

        train_status = self.network.training
        eval_res = dict()

        self.network.set_train(False)

        for m in self.metric:
            m.clear()

        iterator = self.data_loader.create_dict_iterator(num_epochs=1)
        dataset_size = self.data_loader.get_dataset_size()
        total = dataset_size if max_iter is None else max_iter
        for i, data in tqdm(enumerate(iterator), total=total, desc='evaluating'):
            if max_iter is not None and i >= max_iter:
                break
            inputs = [data[j] for j in self.model_columns]
            preds = self.network(*inputs)

            gt_dict = {k:data[k] for k in self.eval_columns} # dict

            # post-process
            pred_dict = mask_postprocess(preds)

            # evaluate
            for m in self.metric:
                m.update(pred_dict, gt_dict)

        for m in self.metric:
            eval_res.update(m.eval())

        # recover train status before evaluation
        self.network.set_train(train_status)

        res_str = ', '.join([f'{k}: {v*100:.2f}' for k, v in eval_res.items()])
        logger.info(f'finish evaluation, the result is, {res_str}')

        return eval_res

    
def mask_postprocess(preds: Tuple, threshold=0):
    """
    1. mask thresholding applied to the logits output by model backbone.
    2. convert tuple to dict
    """
    pred_dict = dict()
    pred_dict['masks'] = (preds[0] > threshold)
    pred_dict['ious'] = preds[1]

    return pred_dict
<|MERGE_RESOLUTION|>--- conflicted
+++ resolved
@@ -1,10 +1,7 @@
 from typing import List, Tuple
 
 import mindspore as ms
-<<<<<<< HEAD
-=======
-from mindspore.mint import nn as mnn
->>>>>>> e2c5747b
+from mindspore import nn
 from mindspore.dataset import BatchDataset
 from tqdm import tqdm
 
@@ -17,7 +14,7 @@
 
     """
     def __init__(self,
-                 network: mnn.Cell,
+                 network: nn.Cell,
                  data_loader: BatchDataset,
                  metric: List[ms.train.Metric],
                  input_column: List[List[str]],
