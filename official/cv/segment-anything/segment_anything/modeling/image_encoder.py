--- conflicted
+++ resolved
@@ -1,16 +1,12 @@
 import mindspore as ms
 from mindspore import nn, ops, mint
-<<<<<<< HEAD
-=======
-import mindspore.mint.nn as mnn
->>>>>>> e2c5747b
 from typing import Optional, Tuple, Type
 
 from .common import LayerNorm2d, MLPBlock, GELU
 
 
 # This class and its supporting functions below lightly adapted from the ViTDet backbone available at: https://github.com/facebookresearch/detectron2/blob/main/detectron2/modeling/backbone/vit.py # noqa
-class ImageEncoderViT(mnn.Cell):
+class ImageEncoderViT(nn.Cell):
     def __init__(
         self,
         img_size: int = 1024,
@@ -22,13 +18,8 @@
         mlp_ratio: float = 4.0,
         out_chans: int = 256,
         qkv_bias: bool = True,
-<<<<<<< HEAD
         norm_layer: Type[nn.Cell] = mint.nn.LayerNorm,
         act_layer: Type[nn.Cell] = GELU,
-=======
-        norm_layer: Type[mnn.Cell] = mnn.LayerNorm,
-        act_layer: Type[mnn.Cell] = GELU,
->>>>>>> e2c5747b
         use_abs_pos: bool = True,
         use_rel_pos: bool = False,
         rel_pos_zero_init: bool = True,
@@ -118,7 +109,7 @@
         return x
 
 
-class Block(mnn.Cell):
+class Block(nn.Cell):
     """Transformer blocks with support of window attention and residual propagation blocks"""
 
     def __init__(
@@ -127,13 +118,8 @@
         num_heads: int,
         mlp_ratio: float = 4.0,
         qkv_bias: bool = True,
-<<<<<<< HEAD
-        norm_layer: Type[nn.Cell] = mint.nn.LayerNorm,
-        act_layer: Type[nn.Cell] = GELU,
-=======
-        norm_layer: Type[mnn.Cell] = mnn.LayerNorm,
-        act_layer: Type[mnn.Cell] = GELU,
->>>>>>> e2c5747b
+        norm_layer: Type[nn.Cell] = nn.LayerNorm,
+        act_layer: Type[nn.Cell] = nn.GELU,
         use_rel_pos: bool = False,
         rel_pos_zero_init: bool = True,
         window_size: int = 0,
@@ -188,7 +174,7 @@
         return x
 
 
-class Attention(mnn.Cell):
+class Attention(nn.Cell):
     """Multi-head Attention block with relative position embeddings."""
 
     def __init__(
@@ -215,13 +201,8 @@
         head_dim = dim // num_heads
         self.scale = head_dim**-0.5
 
-<<<<<<< HEAD
         self.qkv = mint.nn.Linear(dim, dim * 3, bias=qkv_bias)
         self.proj = mint.nn.Linear(dim, dim)
-=======
-        self.qkv = mnn.Linear(dim, dim * 3, bias=qkv_bias)
-        self.proj = mnn.Linear(dim, dim)
->>>>>>> e2c5747b
 
         self.use_rel_pos = use_rel_pos
         if self.use_rel_pos:
@@ -368,7 +349,7 @@
     dtype = r_q.dtype
     rel_h = mint.bmm(r_q.reshape(-1, q_w, dim),
                      ops.unsqueeze(Rh, 0).astype(dtype).repeat(B, axis=0).reshape(-1, q_w, dim).transpose(0, 2, 1))\
-        .reshape(B, q_h, q_w)
+        .reshape(B, q_h, q_w, q_w)
     rel_w = mint.sum(mint.mul(ops.unsqueeze(r_q, -2), ops.unsqueeze(ops.unsqueeze(Rw, 0), 0).astype(dtype)), -1)
 
     attn = (
@@ -378,7 +359,7 @@
     return attn
 
 
-class PatchEmbed(mnn.Cell):
+class PatchEmbed(nn.Cell):
     """
     Image to Patch Embedding.
     """
