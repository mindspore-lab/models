--- conflicted
+++ resolved
@@ -1,27 +1,19 @@
 import mindspore as ms
 from mindspore import Tensor, nn, mint
-<<<<<<< HEAD
-=======
-import mindspore.mint.nn as mnn
->>>>>>> e2c5747b
 import math
 from typing import Tuple, Type
 
 from .common import MLPBlock, ReLU
 
 
-class TwoWayTransformer(mnn.Cell):
+class TwoWayTransformer(nn.Cell):
     def __init__(
         self,
         depth: int,
         embedding_dim: int,
         num_heads: int,
         mlp_dim: int,
-<<<<<<< HEAD
-        activation: Type[nn.Cell] = ReLU,
-=======
-        activation: Type[mnn.Cell] = ReLU,
->>>>>>> e2c5747b
+        activation: Type[nn.Cell] = nn.ReLU,
         attention_downsample_rate: int = 2,
     ) -> None:
         """
@@ -58,11 +50,7 @@
         self.final_attn_token_to_image = Attention(
             embedding_dim, num_heads, downsample_rate=attention_downsample_rate
         )
-<<<<<<< HEAD
         self.norm_final_attn = mint.nn.LayerNorm([embedding_dim])
-=======
-        self.norm_final_attn = mnn.LayerNorm([embedding_dim])
->>>>>>> e2c5747b
 
     def construct(
         self,
@@ -111,17 +99,13 @@
         return queries, keys
 
 
-class TwoWayAttentionBlock(mnn.Cell):
+class TwoWayAttentionBlock(nn.Cell):
     def __init__(
         self,
         embedding_dim: int,
         num_heads: int,
         mlp_dim: int = 2048,
-<<<<<<< HEAD
-        activation: Type[nn.Cell] = ReLU,
-=======
-        activation: Type[mnn.Cell] = ReLU,
->>>>>>> e2c5747b
+        activation: Type[nn.Cell] = nn.ReLU,
         attention_downsample_rate: int = 2,
         skip_first_layer_pe: bool = False,
     ) -> None:
@@ -140,30 +124,17 @@
         """
         super().__init__()
         self.self_attn = Attention(embedding_dim, num_heads)
-<<<<<<< HEAD
         self.norm1 = mint.nn.LayerNorm([embedding_dim])
-=======
-        self.norm1 = mnn.LayerNorm([embedding_dim])
->>>>>>> e2c5747b
 
         self.cross_attn_token_to_image = Attention(
             embedding_dim, num_heads, downsample_rate=attention_downsample_rate
         )
-<<<<<<< HEAD
         self.norm2 = mint.nn.LayerNorm([embedding_dim])
 
         self.mlp = MLPBlock(embedding_dim, mlp_dim, activation)
         self.norm3 = mint.nn.LayerNorm([embedding_dim])
 
         self.norm4 = mint.nn.LayerNorm([embedding_dim])
-=======
-        self.norm2 = mnn.LayerNorm([embedding_dim])
-
-        self.mlp = MLPBlock(embedding_dim, mlp_dim, activation)
-        self.norm3 = mnn.LayerNorm([embedding_dim])
-
-        self.norm4 = mnn.LayerNorm([embedding_dim])
->>>>>>> e2c5747b
         self.cross_attn_image_to_token = Attention(
             embedding_dim, num_heads, downsample_rate=attention_downsample_rate
         )
@@ -204,7 +175,7 @@
         return queries, keys
 
 
-class Attention(mnn.Cell):
+class Attention(nn.Cell):
     """
     An attention layer that allows for downscaling the size of the embedding
     after projection to queries, keys, and values.
@@ -222,17 +193,10 @@
         self.num_heads = num_heads
         assert self.internal_dim % num_heads == 0, "num_heads must divide embedding_dim."
 
-<<<<<<< HEAD
         self.q_proj = mint.nn.Linear(embedding_dim, self.internal_dim)
         self.k_proj = mint.nn.Linear(embedding_dim, self.internal_dim)
         self.v_proj = mint.nn.Linear(embedding_dim, self.internal_dim)
         self.out_proj = mint.nn.Linear(self.internal_dim, embedding_dim)
-=======
-        self.q_proj = mnn.Linear(embedding_dim, self.internal_dim)
-        self.k_proj = mnn.Linear(embedding_dim, self.internal_dim)
-        self.v_proj = mnn.Linear(embedding_dim, self.internal_dim)
-        self.out_proj = mnn.Linear(self.internal_dim, embedding_dim)
->>>>>>> e2c5747b
 
     def _separate_heads(self, x: Tensor, num_heads: int) -> Tensor:
         b, n, c = x.shape
